--- conflicted
+++ resolved
@@ -114,15 +114,12 @@
 
   findComponent(selector: FindComponentSelector): VueWrapper<T> | ErrorWrapper {
     if (typeof selector === 'object' && 'ref' in selector) {
-<<<<<<< HEAD
       const result = this.vm.$refs[selector.ref]
       return result
-        ? createWrapper(result as T)
+        ? createWrapper(null, this.vm.$refs[selector.ref] as T)
         : new ErrorWrapper({ selector })
-=======
-      return createWrapper(null, this.vm.$refs[selector.ref] as T)
->>>>>>> 7902279c
     }
+
     const result = find(this.vm.$.subTree, selector)
     if (!result.length) return new ErrorWrapper({ selector })
     return createWrapper(null, result[0])
