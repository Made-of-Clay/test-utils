import { ComponentPublicInstance, nextTick, App } from 'vue'
import { ShapeFlags } from '@vue/shared'

import { DOMWrapper } from './dom-wrapper'
import {
  FindAllComponentsSelector,
  FindComponentSelector,
  WrapperAPI
} from './types'
import { ErrorWrapper } from './error-wrapper'
import { find } from './utils/find'

export class VueWrapper<T extends ComponentPublicInstance>
  implements WrapperAPI {
  private componentVM: T
<<<<<<< HEAD
  private __app: App
  private __emitted: Record<string, unknown[]> = {}
  private __vm: ComponentPublicInstance
=======
  private rootVM: ComponentPublicInstance
>>>>>>> 9bc919ce
  private __setProps: (props: Record<string, any>) => void

  constructor(
    app: App,
    vm: ComponentPublicInstance,
    setProps?: (props: Record<string, any>) => void
  ) {
<<<<<<< HEAD
    this.__app = app
    this.__vm = vm
=======
    this.rootVM = vm.$root
    this.componentVM = vm as T
>>>>>>> 9bc919ce
    this.__setProps = setProps
  }

  private get hasMultipleRoots(): boolean {
    // if the subtree is an array of children, we have multiple root nodes
    return this.vm.$.subTree.shapeFlag === ShapeFlags.ARRAY_CHILDREN
  }

  private get parentElement(): Element {
    return this.vm.$el.parentElement
  }

  get element(): Element {
    // if the component has multiple root elements, we use the parent's element
    return this.hasMultipleRoots ? this.parentElement : this.vm.$el
  }

  get vm(): T {
    return this.componentVM
  }

  props(selector?: string) {
    return selector
      ? this.componentVM.$props[selector]
      : this.componentVM.$props
  }

  classes(className?: string) {
    return new DOMWrapper(this.element).classes(className)
  }

  attributes(key?: string) {
    return new DOMWrapper(this.element).attributes(key)
  }

  exists() {
    return true
  }

  emitted(): Record<string, unknown[]> {
    // TODO Should we define this?
    // @ts-ignore
    return this.vm.__emitted
  }

  html() {
    return this.parentElement.innerHTML
  }

  text() {
    return this.element.textContent?.trim()
  }

  find<T extends Element>(selector: string): DOMWrapper<T> | ErrorWrapper {
    // force using the parentElement to allow finding the root element
    const result = this.parentElement.querySelector(selector) as T
    if (result) {
      return new DOMWrapper(result)
    }

    return new ErrorWrapper({ selector })
  }

  get<T extends Element>(selector: string): DOMWrapper<T> {
    const result = this.find<T>(selector)
    if (result instanceof ErrorWrapper) {
      throw new Error(`Unable to find ${selector} within: ${this.html()}`)
    }

    return result
  }

  findComponent(selector: FindComponentSelector): VueWrapper<T> | ErrorWrapper {
    if (typeof selector === 'object' && 'ref' in selector) {
      return createWrapper(this.vm.$refs[selector.ref] as T)
    }
    const result = find(this.vm.$.subTree, selector)
    if (!result.length) return new ErrorWrapper({ selector })
    return createWrapper(result[0])
  }

  findAllComponents(selector: FindAllComponentsSelector): VueWrapper<T>[] {
    return find(this.vm.$.subTree, selector).map((c) => createWrapper(c))
  }

  findAll<T extends Element>(selector: string): DOMWrapper<T>[] {
    const results = this.parentElement.querySelectorAll<T>(selector)
    return Array.from(results).map((x) => new DOMWrapper(x))
  }

  setProps(props: Record<string, any>): Promise<void> {
    // if this VM's parent is not the root, error out
    if (this.vm.$parent !== this.rootVM) {
      throw Error('You can only use setProps on your mounted component')
    }
    this.__setProps(props)
    return nextTick()
  }

  trigger(eventString: string) {
    const rootElementWrapper = new DOMWrapper(this.element)
    return rootElementWrapper.trigger(eventString)
  }

  unmount() {
    if (this.parentElement) {
      this.parentElement.removeChild(this.element)
    }
    this.__app.unmount(this.element)
  }
}

export function createWrapper<T extends ComponentPublicInstance>(
  app: App,
  vm: ComponentPublicInstance,
  setProps?: (props: Record<string, any>) => void
): VueWrapper<T> {
<<<<<<< HEAD
  return new VueWrapper<T>(app, vm, events, setProps)
=======
  return new VueWrapper<T>(vm, setProps)
>>>>>>> 9bc919ce
}<|MERGE_RESOLUTION|>--- conflicted
+++ resolved
@@ -13,13 +13,8 @@
 export class VueWrapper<T extends ComponentPublicInstance>
   implements WrapperAPI {
   private componentVM: T
-<<<<<<< HEAD
+  private rootVM: ComponentPublicInstance
   private __app: App
-  private __emitted: Record<string, unknown[]> = {}
-  private __vm: ComponentPublicInstance
-=======
-  private rootVM: ComponentPublicInstance
->>>>>>> 9bc919ce
   private __setProps: (props: Record<string, any>) => void
 
   constructor(
@@ -27,13 +22,9 @@
     vm: ComponentPublicInstance,
     setProps?: (props: Record<string, any>) => void
   ) {
-<<<<<<< HEAD
     this.__app = app
-    this.__vm = vm
-=======
     this.rootVM = vm.$root
     this.componentVM = vm as T
->>>>>>> 9bc919ce
     this.__setProps = setProps
   }
 
@@ -151,9 +142,5 @@
   vm: ComponentPublicInstance,
   setProps?: (props: Record<string, any>) => void
 ): VueWrapper<T> {
-<<<<<<< HEAD
-  return new VueWrapper<T>(app, vm, events, setProps)
-=======
-  return new VueWrapper<T>(vm, setProps)
->>>>>>> 9bc919ce
+  return new VueWrapper<T>(app, vm, setProps)
 }