import { transformVNodeArgs, h, createVNode } from 'vue'
import { hyphenate } from '@vue/shared'
<<<<<<< HEAD
import { config } from './index'
=======
import { MOUNT_COMPONENT_REF, MOUNT_PARENT_NAME } from './constants'
>>>>>>> 4155bddd
import { matchName } from './utils/matchName'

interface IStubOptions {
  name?: string
  props: any
}

type VNodeArgs = Parameters<typeof createVNode>

function getSlots(ctx) {
  return !config.renderStubDefaultSlot ? undefined : ctx.$slots
}

const createStub = ({ name, props }: IStubOptions) => {
  const anonName = 'anonymous-stub'
  const tag = name ? `${hyphenate(name)}-stub` : anonName

  const render = (ctx) => {
    return h(tag, {}, getSlots(ctx))
  }

  return { name: name || anonName, render, props }
}

const resolveComponentStubByName = (
  componentName: string,
  stubs: Record<any, any>
) => {
  if (Array.isArray(stubs) && stubs.length) {
    // ['Foo', 'Bar'] => { Foo: true, Bar: true }
    stubs = stubs.reduce((acc, current) => {
      acc[current] = true
      return acc
    }, {})
  }

  for (const [stubKey, value] of Object.entries(stubs)) {
    if (matchName(componentName, stubKey)) {
      return value
    }
  }
}

const isHTMLElement = (args: VNodeArgs) => typeof args[0] === 'string'

const isCommentOrFragment = (args: VNodeArgs) => typeof args[0] === 'symbol'

const isParent = (args: VNodeArgs) =>
  isComponent(args) && args[0]['name'] === MOUNT_PARENT_NAME

const isMountedComponent = (args: VNodeArgs) =>
  isComponent(args) && args[1] && args[1]['ref'] === MOUNT_COMPONENT_REF

const isComponent = (args: VNodeArgs) => typeof args[0] === 'object'

const isFunctionalComponent = ([type]: VNodeArgs) =>
  typeof type === 'function' && ('name' in type || 'displayName' in type)

export function stubComponents(
  stubs: Record<any, any> = {},
  shallow: boolean = false
) {
  transformVNodeArgs((args) => {
    // args[0] can either be:
    // 1. a HTML tag (div, span...)
    // 2. An object of component options, such as { name: 'foo', render: [Function], props: {...} }
    // Depending what it is, we do different things.
    if (
      isHTMLElement(args) ||
      isCommentOrFragment(args) ||
      isParent(args) ||
      isMountedComponent(args)
    ) {
      return args
    }

    if (isComponent(args) || isFunctionalComponent(args)) {
      const [type, props, children, patchFlag, dynamicProps] = args
      const name = type['name'] || type['displayName']
      if (!name && !shallow) {
        return args
      }

      const stub = resolveComponentStubByName(name, stubs)

      // case 2: custom implementation
      if (typeof stub === 'object') {
        // pass the props and children, for advanced stubbing
        return [stubs[name], props, children, patchFlag, dynamicProps]
      }

      // we return a stub by matching Vue's `h` function
      // where the signature is h(Component, props, slots)
      // case 1: default stub
      if (stub === true || shallow) {
        // @ts-ignore
        const propsDeclaration = type?.props || {}
        return [
          createStub({ name, props: propsDeclaration }),
          props,
          children,
          patchFlag,
          dynamicProps
        ]
      }
    }

    return args
  })
}<|MERGE_RESOLUTION|>--- conflicted
+++ resolved
@@ -1,10 +1,7 @@
 import { transformVNodeArgs, h, createVNode } from 'vue'
 import { hyphenate } from '@vue/shared'
-<<<<<<< HEAD
+import { MOUNT_COMPONENT_REF, MOUNT_PARENT_NAME } from './constants'
 import { config } from './index'
-=======
-import { MOUNT_COMPONENT_REF, MOUNT_PARENT_NAME } from './constants'
->>>>>>> 4155bddd
 import { matchName } from './utils/matchName'
 
 interface IStubOptions {
