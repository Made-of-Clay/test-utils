--- conflicted
+++ resolved
@@ -10,15 +10,11 @@
 
 type VNodeArgs = Parameters<typeof createVNode>
 
-<<<<<<< HEAD
 function getSlots(ctx) {
   return !config.renderStubDefaultSlot ? undefined : ctx.$slots
 }
 
-export const createStub = ({ name, props }: IStubOptions) => {
-=======
 const createStub = ({ name, props }: IStubOptions) => {
->>>>>>> d1a8c508
   const anonName = 'anonymous-stub'
   const tag = name ? `${hyphenate(name)}-stub` : anonName
 
