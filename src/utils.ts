--- conflicted
+++ resolved
@@ -1,17 +1,14 @@
 import camelCase from 'lodash/camelCase'
 import upperFirst from 'lodash/upperFirst'
 import kebabCase from 'lodash/kebabCase'
+import flow from 'lodash/flow'
 import isString from 'lodash/isString'
-import flow from 'lodash/flow'
 import mergeWith from 'lodash/mergeWith'
 import { GlobalMountOptions } from './types'
 
 const pascalCase = flow(camelCase, upperFirst)
 
-<<<<<<< HEAD
 export { kebabCase, pascalCase, isString }
-=======
-export { kebabCase, pascalCase }
 
 export function mergeGlobalProperties(
   configGlobal: GlobalMountOptions = {},
@@ -34,5 +31,4 @@
       }
     }
   )
-}
->>>>>>> 5b9cbd01
+}