import { Component, ComponentOptions, Directive, Plugin } from 'vue'

import { DOMWrapper } from './dom-wrapper'
import { ErrorWrapper } from './error-wrapper'

export interface WrapperAPI {
  attributes: (key?: string) => string | Record<string, string>
  classes: (className?: string) => string[] | boolean | ErrorWrapper
  readonly element: Element
  exists: () => boolean
  get<T extends Element>(selector: string): DOMWrapper<T>
  find<T extends Element>(selector: string): DOMWrapper<T> | ErrorWrapper
  findAll<T extends Element>(selector: string): DOMWrapper<T>[]
  html: () => string
  text: () => string
<<<<<<< HEAD
  trigger: (eventString: string) => Promise<(fn?: () => void) => Promise<void>>
=======
  trigger: (
    eventString: string,
    options?: Object
  ) => Promise<(fn?: () => void) => Promise<void>>
>>>>>>> fd68ae7d
}

interface RefSelector {
  ref: string
}

interface NameSelector {
  name: string
}

export type FindComponentSelector = RefSelector | NameSelector | string
export type FindAllComponentsSelector = NameSelector | string

export type GlobalMountOptions = {
  plugins?: Plugin[]
  mixins?: ComponentOptions[]
  mocks?: Record<string, any>
  provide?: Record<any, any>
  components?: Record<string, Component | object>
  directives?: Record<string, Directive>
  stubs?: Record<any, any>
}<|MERGE_RESOLUTION|>--- conflicted
+++ resolved
@@ -13,14 +13,31 @@
   findAll<T extends Element>(selector: string): DOMWrapper<T>[]
   html: () => string
   text: () => string
-<<<<<<< HEAD
-  trigger: (eventString: string) => Promise<(fn?: () => void) => Promise<void>>
-=======
   trigger: (
     eventString: string,
     options?: Object
   ) => Promise<(fn?: () => void) => Promise<void>>
->>>>>>> fd68ae7d
+}
+
+interface RefSelector {
+  ref: string
+}
+
+interface NameSelector {
+  name: string
+}
+
+export type FindComponentSelector = RefSelector | NameSelector | string
+export type FindAllComponentsSelector = NameSelector | string
+
+export type GlobalMountOptions = {
+  plugins?: Plugin[]
+  mixins?: ComponentOptions[]
+  mocks?: Record<string, any>
+  provide?: Record<any, any>
+  components?: Record<string, Component | object>
+  directives?: Record<string, Directive>
+  stubs?: Record<any, any>
 }
 
 interface RefSelector {
