--- conflicted
+++ resolved
@@ -13,13 +13,10 @@
   findAll<T extends Element>(selector: string): DOMWrapper<T>[]
   html: () => string
   text: () => string
-<<<<<<< HEAD
   trigger: (
     eventString: string,
     options?: Object
   ) => Promise<(fn?: () => void) => Promise<void>>
-=======
-  trigger: (eventString: string) => Promise<(fn?: () => void) => Promise<void>>
 }
 
 interface RefSelector {
@@ -41,5 +38,4 @@
   components?: Record<string, Component | object>
   directives?: Record<string, Directive>
   stubs?: Record<any, any>
->>>>>>> f26e0d46
 }